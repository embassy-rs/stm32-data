--- conflicted
+++ resolved
@@ -154,13 +154,10 @@
             ("STM32L5.*:AES:.*", ("aes", "v2", "AES")),
             ("STM32WL5.*:AES:.*", ("aes", "v2", "AES")),
             ("STM32WLE.*:AES:.*", ("aes", "v2", "AES")),
-<<<<<<< HEAD
             ("STM32U5.*:AES:.*", ("aes", "v3a", "AES")),
             ("STM32(H5|WBA).*:AES:.*", ("aes", "v3b", "AES")),
-=======
             ("STM32(H5|WBA).*:SAES:.*", ("saes", "v1a", "SAES")),
             ("STM32U5.*:SAES:.*", ("saes", "v1b", "SAES")),
->>>>>>> 8679677e
             (".*:SPI:spi2_v1_4", ("spi", "f1", "SPI")),
             (".*:SPI:spi2s1_v2_1", ("spi", "v1", "SPI")),
             (".*:SPI:spi2s1_v2_2", ("spi", "v1", "SPI")),
