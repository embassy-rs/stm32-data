--- conflicted
+++ resolved
@@ -149,11 +149,7 @@
 - For each version, pick the "best" YAML (the one that has less enums/docs missing), place them in `data/registers/lpuart_vX.yaml`
 - Cleanup the register yamls (see below).
 - Minimize the diff between each pair of versions. For example between `lpuart_v1.yaml` and `lpuart_v2.yaml`. If one is missing enums or descriptions, copy it from another.
-<<<<<<< HEAD
-- Make sure the block name is changed back to the peripheral without the number (`LPUART1` > `LPUART`)
-=======
 - Make sure the block has the correct name. e.g. `LPUART`, not `LPUART1`.
->>>>>>> b9f6b0c5
 - Add entries to [`perimap`](https://github.com/embassy-rs/stm32-data/blob/main/stm32-data-gen/src/perimap.rs), see below.
 - Regen, then:
   - Check `data/extra/family/*.yaml` has the right `block: lpuart_vX/LPUART` fields.
